--- conflicted
+++ resolved
@@ -22,10 +22,7 @@
 
 * Jannis Teunissen: original author
 * Anbang Sun: testing, fixing bugs, first implementation of magnetic field
-<<<<<<< HEAD
-=======
 * Andy Martinez: implementation of thermal gas effects, testing against other solvers, fixing bugs
->>>>>>> 3db248c7
 
 ## Requirements
 
