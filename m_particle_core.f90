--- conflicted
+++ resolved
@@ -26,27 +26,12 @@
   integer, parameter  :: dp               = kind(0.0d0)
 
   !> Special weight value indicating a particle has been removed
-<<<<<<< HEAD
-  real(dp), parameter :: PC_dead_weight   = -huge(1.0_dp)
-=======
   real(dp), parameter :: PC_dead_weight   = -1e100_dp
->>>>>>> cfb2a2bc
 
   !> The maximum number of collisions
   !> \todo Consider making this a variable again (but check OpenMP performance)
   integer, parameter, public :: PC_max_num_coll = 100
 
-<<<<<<< HEAD
-  !> Particle type
-  type, public :: PC_part_t
-     real(dp) :: x(3)   = 0     !< Position
-     real(dp) :: v(3)   = 0     !< Velocity
-     real(dp) :: a(3)   = 0     !< Acceleration
-     real(dp) :: w      = 0     !< Weight
-     real(dp) :: t_left = 0     !< Propagation time left
-  end type PC_part_t
-
-=======
   !> Maximum number of particles created by one collision (e.g., ionization)
   integer, parameter :: PC_coll_max_part_out = 2
 
@@ -106,45 +91,10 @@
      procedure(rate_func), pointer, nopass :: ptr => null()
   end type rate_func_t
 
->>>>>>> cfb2a2bc
   !> Particle core type, storing the particles and the collisions
   type, public                    :: PC_t
      !> Array storing the particles
      type(PC_part_t), allocatable :: particles(:)
-<<<<<<< HEAD
-     !> Number of particles
-     integer                      :: n_part
-     !> List of collisions
-     type(CS_coll_t), allocatable :: colls(:)
-     !> Number of collisions
-     integer                      :: n_colls
-     !> Indices of ionization  collisions
-     integer, allocatable         :: ionization_colls(:)
-     !> Indices of attachment collisions
-     integer, allocatable         :: attachment_colls(:)
-     !> Lookup table with collision rates
-     type(LT_table_t)             :: rate_lt
-     real(dp)                     :: max_rate, inv_max_rate
-     !> List of particles to be removed
-     type(LL_int_head_t)          :: clean_list
-     !> Fixed mass for the particles
-     real(dp)                     :: mass
-     !> State of random number generator
-     type(RNG_t)                  :: rng
-     !> Maximum time step for particle mover
-     real(dp)                     :: dt_max = huge(1.0_dp)
-
-     !> If assigned, call this method after moving particles, to check whether
-     !> they are outside the computational domain
-     procedure(p_to_logic_f), pointer, nopass :: outside_check  => null()
-     !> If assigned, call this method after a collision has occurred
-     procedure(coll_callback_p), pointer      :: coll_callback  => null()
-     !> If assigned, use this method as the particle mover
-     procedure(subr_mover), pointer, nopass :: particle_mover => null()
-
-     ! Separate rng data for OpenMP performance
-     integer                      :: separator(100)
-=======
 
      !> Number of particles
      integer                      :: n_part
@@ -193,7 +143,6 @@
 
      !> To set the velocity of tracer particles
      procedure(p_to_r3_f), pointer, nopass :: tracer_velocity => null()
->>>>>>> cfb2a2bc
 
    contains
 
@@ -279,13 +228,6 @@
        type(PC_part_t), intent(in) :: my_part
      end function bin_f
 
-<<<<<<< HEAD
-     subroutine subr_mover(part, dt)
-       import
-       type(PC_part_t), intent(inout) :: part
-       real(dp), intent(in)           :: dt
-     end subroutine subr_mover
-=======
      subroutine subr_mover(self, part, dt)
        import
        class(PC_t), intent(in)        :: self
@@ -320,7 +262,6 @@
        real(dp), intent(in) :: v
        real(dp)             :: rate
      end function rate_func
->>>>>>> cfb2a2bc
   end interface
 
   ! Public procedures
@@ -335,30 +276,9 @@
   public :: PC_tracer_advance_midpoint
   public :: PC_after_dummy
 
-  public :: PC_verlet_advance
-  public :: PC_verlet_correct_accel
-
 contains
 
   !> Initialization routine for the particle module
-<<<<<<< HEAD
-  subroutine initialize(self, mass, cross_secs, lookup_table_size, &
-       max_en_eV, n_part_max, rng_seed, particle_mover)
-    use m_cross_sec
-    use m_units_constants
-    class(PC_t), intent(inout)    :: self
-    type(CS_t), intent(in)        :: cross_secs(:)
-    integer, intent(in)           :: lookup_table_size
-    real(dp), intent(in)          :: mass, max_en_eV
-    integer, intent(in)           :: n_part_max
-    integer, intent(in), optional :: rng_seed(4)
-    procedure(subr_mover), optional :: particle_mover
-
-    if (size(cross_secs) < 1) then
-       print *, "No cross sections given, will abort"
-       stop
-    end if
-=======
   subroutine initialize(self, mass, n_part_max, rng_seed)
     use m_units_constants
     class(PC_t), intent(inout)      :: self
@@ -367,7 +287,6 @@
     integer, intent(in), optional   :: rng_seed(4)
     integer, parameter              :: i8 = selected_int_kind(18)
     integer(i8)                     :: rng_seed_8byte(2)
->>>>>>> cfb2a2bc
 
     allocate(self%particles(n_part_max))
     self%mass   = mass
@@ -380,22 +299,12 @@
        call self%rng%set_seed([8972134_i8, 21384823409_i8])
     end if
 
-<<<<<<< HEAD
-    if (present(particle_mover)) then
-       self%particle_mover => particle_mover
-    else
-       self%particle_mover => PC_verlet_advance
-    end if
-
-    call self%set_coll_rates(cross_secs, mass, max_en_eV, lookup_table_size)
-=======
     ! Set default particle mover
     if (.not. associated(self%particle_mover)) &
          self%particle_mover => PC_verlet_advance
 
     if (.not. associated(self%after_mover)) &
          self%after_mover => PC_after_dummy
->>>>>>> cfb2a2bc
 
   end subroutine initialize
 
@@ -668,22 +577,6 @@
     n_lo    = 1
 
     do
-<<<<<<< HEAD
-       ! Get the next collision time
-       coll_time = sample_coll_time(self%rng%uni_01(), self%inv_max_rate)
-
-       ! If larger than t_left, advance the particle without a collision
-       if (coll_time > self%particles(ll)%t_left) exit
-
-       ! Ensure we don't move the particle over more than dt_max
-       do while (coll_time > self%dt_max)
-          call self%particle_mover(self%particles(ll), self%dt_max)
-          coll_time = coll_time - self%dt_max
-       end do
-
-       ! Move particle to collision time
-       call self%particle_mover(self%particles(ll), coll_time)
-=======
        n_hi = self%n_part
        !$omp do
        do n = n_lo, n_hi
@@ -695,7 +588,6 @@
 
        ! Ensure buffers are empty at the end of the loop
        call handle_buffer(self, buffer, events, 0)
->>>>>>> cfb2a2bc
 
        ! Ensure all particles have been added before the test below
        !$omp barrier
@@ -814,13 +706,6 @@
     end if
   end subroutine handle_particles_outside
 
-<<<<<<< HEAD
-    ! Move particle to end of the time step
-    call self%particle_mover(self%particles(ll), self%particles(ll)%t_left)
-
-100 continue
-  end subroutine move_and_collide
-=======
   !> Create event for a collision
   subroutine add_event(buffer, part, cIx, cType)
     type(PC_buf_t), intent(inout) :: buffer !< Buffer for events
@@ -833,7 +718,6 @@
     buffer%event(buffer%i_event)%cix   = cIx
     buffer%event(buffer%i_event)%ctype = cType
   end subroutine add_event
->>>>>>> cfb2a2bc
 
   !> Returns a sample from the exponential distribution of the collision times
   ! RNG_uniform() is uniform on [0,1), but log(0) = nan, so we take 1 - RNG_uniform()
@@ -950,12 +834,8 @@
 
   !> Use a Verlet scheme to advance the particle position and velocity over time
   !> dt, and update t_left.
-<<<<<<< HEAD
-  subroutine PC_verlet_advance(part, dt)
-=======
   subroutine PC_verlet_advance(self, part, dt)
     class(PC_t), intent(in)         :: self
->>>>>>> cfb2a2bc
     type(PC_part_t), intent(inout) :: part
     real(dp), intent(in)           :: dt
 
@@ -965,8 +845,6 @@
     part%t_left = part%t_left - dt
   end subroutine PC_verlet_advance
 
-<<<<<<< HEAD
-=======
   !> Advance the particle position and velocity over time dt taking into account
   !> a constant magnetic field using Boris method.
   subroutine PC_boris_advance(self, part, dt)
@@ -1028,7 +906,6 @@
     vec(3) = a(1) * b(2) - a(2) * b(1)
   end function cross_product
 
->>>>>>> cfb2a2bc
   !> Perform the velocity correction of a Verlet scheme
   !!
   !! During the timestep x,v have been advanced to:
@@ -1036,18 +913,6 @@
   !! v(t+1) = v(t) + a(t)*dt
   !! But the velocity at t+1 should be v(t+1) = v(t) + 0.5*(a(t) + a(t+1))*dt
   !! to have a second order scheme, which is corrected here.
-<<<<<<< HEAD
-  subroutine PC_verlet_correct_accel(pc, dt, accel_func)
-    use m_units_constants
-    type(PC_t), intent(inout) :: pc
-    real(dp), intent(IN)      :: dt
-    procedure(p_to_r3_f)      :: accel_func
-    integer                   :: ll
-    real(dp)                  :: new_accel(3)
-
-    do ll = 1, pc%n_part
-       new_accel = accel_func(pc%particles(ll))
-=======
   subroutine PC_verlet_correct_accel(pc, dt)
     use m_units_constants
     class(PC_t), intent(inout) :: pc
@@ -1061,39 +926,23 @@
     !$omp parallel do private(ll, new_accel)
     do ll = 1, pc%n_part
        new_accel = pc%accel_function(pc%particles(ll))
->>>>>>> cfb2a2bc
        pc%particles(ll)%v = pc%particles(ll)%v + &
             0.5_dp * (new_accel - pc%particles(ll)%a) * dt
        pc%particles(ll)%a = new_accel
     end do
-<<<<<<< HEAD
-  end subroutine PC_verlet_correct_accel
-
-  subroutine set_accel(self, accel_func)
-    class(PC_t), intent(inout) :: self
-    procedure(p_to_r3_f)       :: accel_func
-=======
     !$omp end parallel do
   end subroutine PC_verlet_correct_accel
 
   subroutine set_accel(self)
     class(PC_t), intent(inout) :: self
->>>>>>> cfb2a2bc
     integer                    :: ll
 
     !$omp parallel do
     do ll = 1, self%n_part
-<<<<<<< HEAD
-       self%particles(ll)%a = accel_func(self%particles(ll))
-    end do
-  end subroutine set_accel
-
-=======
        self%particles(ll)%a = self%accel_function(self%particles(ll))
     end do
     !$omp end parallel do
   end subroutine set_accel
->>>>>>> cfb2a2bc
 
   !> Remove dead particles from the list
   subroutine clean_up(self)
